--- conflicted
+++ resolved
@@ -1,207 +1,196 @@
-"""
-Base class for faces, edges and vertices
-"""
-import numpy as np
-from OCC.Core.BRepBuilderAPI import BRepBuilderAPI_MakeVertex
-from OCC.Core.BRepExtrema import BRepExtrema_DistShapeShape
-from OCC.Core.BRepCheck import BRepCheck_Analyzer
-from OCC.Core.Extrema import Extrema_ExtFlag_MIN
-from OCC.Core.gp import gp_Ax1
-from OCC.Core.TopoDS import (
-    TopoDS_Edge,
-    TopoDS_Face,
-    TopoDS_Shell,
-    TopoDS_Solid,
-    TopoDS_Vertex,
-    TopoDS_Wire,
-)
-from OCC.Extend.ShapeFactory import (
-    rotate_shape,
-    rotate_shp_3_axis,
-    scale_shape,
-    translate_shp,
-)
-from OCC.Core.BRepCheck import BRepCheck_Analyzer 
-
-import occwl.geometry.geom_utils as geom_utils
-
-
-class ClosestPointData:
-    """
-    A class to record information about the closest point on a shape
-    to some datum point
-    """
-
-    def __init__(self, dist_shape_shape):
-        """
-        Args:
-            dist_shape_shape (BRepExtrema_DistShapeShape): OCC class for distance to a shape
-        """
-        assert dist_shape_shape.IsDone()
-        self.closest_entity = dist_shape_shape.SupportOnShape2(1)
-        self.closest_point = geom_utils.gp_to_numpy(dist_shape_shape.PointOnShape2(1))
-        self.distance = dist_shape_shape.Value()
-
-
-class Shape:
-    def __init__(self, topods_shape):
-        """
-        Construct the Shape (this class is not meant to be instantiated directly)
-
-        Args:
-            topods_shape (OCC.Core.TopoDS.TopoDS_Vertex/Edge/Face/Wire/Shell/Solid): OCC TopoDS_* as provided by the derived class
-
-        Raises:
-            Exception: [description]
-        """
-        if type(self) == Shape:
-            raise Exception("Shape must be subclassed and instantiated.")
-        assert isinstance(
-            topods_shape,
-            (
-                TopoDS_Vertex,
-                TopoDS_Edge,
-                TopoDS_Face,
-                TopoDS_Wire,
-                TopoDS_Shell,
-                TopoDS_Solid,
-            ),
-        )
-        self._shape = topods_shape
-
-    def topods_shape(self):
-        """
-        Get the underlying OCC shape
-
-        Returns:
-            OCC.Core.TopoDS.TopoDS_Vertex/Edge/Face/Wire/Shell/Solid: OCC TopoDS_*
-        """
-        return self._shape
-
-    def __hash__(self):
-        """
-        Hash for the shape
-
-        Returns:
-            int: Hash value
-        """
-        return self.topods_shape().__hash__()
-
-    def __eq__(self, other):
-        """
-        Equality check for the shape
-
-        NOTE: This function only checks if the shape is the same.
-        It doesn't check the edge orienation for example, so 
-        
-        edge1 == edge2
-
-        does not necessarily mean 
-
-        edge1.reversed() == edge2.reversed()
-        """
-        return self.topods_shape().__hash__() == other.topods_shape().__hash__()
-
-    def find_closest_point_data(self, datum):
-        """
-        Find the information about the closest point on this shape
-        
-        Args:
-            datum (np.ndarray): 3D Point
-        
-        Returns:
-            ClosestPointData: Data about the closest point on this shape
-            None: if error
-        """
-        # Folowing https://dev.opencascade.org/content/how-retrieve-nearest-face-shape-given-gppnt
-        # Create a vertex from the point
-        occ_point = geom_utils.numpy_to_gp(datum)
-        vertex_maker = BRepBuilderAPI_MakeVertex(occ_point)
-        vertex = vertex_maker.Shape()
-        dist_shape_shape = BRepExtrema_DistShapeShape(
-            vertex, self.topods_shape(), Extrema_ExtFlag_MIN
-        )
-        ok = dist_shape_shape.Perform()
-        if not ok:
-            return None
-
-        return ClosestPointData(dist_shape_shape)
-
-    def translate(self, offset):
-        """
-        Translate the shape by an offset vector
-
-        Args:
-            offset (np.ndarray): Offset vector
-        """
-        self._shape = translate_shp(self._shape, geom_utils.numpy_to_gp_vec(offset))
-
-    def rotate_axis_angle(
-        self, axis, angle_radians, origin=np.zeros(3, dtype=np.float32)
-    ):
-        """
-        Rotate the shape about the given axis by the given angle in radians
-
-        Args:
-            axis (np.ndarray): Rotation axis
-            angle_radians (float): Angle in radians
-        """
-        self._shape = rotate_shape(
-            self._shape,
-            gp_Ax1(geom_utils.numpy_to_gp(origin), geom_utils.numpy_to_gp_dir(axis)),
-            angle_radians,
-            unite="rad",
-        )
-
-    def rotate_euler_angles(self, angles_xyz_radians):
-        """
-        Rotate the shape by the given Euler angles in radians
-
-        Args:
-            angle_xyz_radians (np.ndarray): 3D array with angles to rotate about x-axis, y-axis and z-axis respectively in radians
-        """
-        self._shape = rotate_shp_3_axis(
-            self._shape,
-            angles_xyz_radians[0],
-            angles_xyz_radians[1],
-            angles_xyz_radians[2],
-            unity="rad",
-        )
-
-    def scale(self, scale_vector):
-        """
-        Scale the shape by the given 3D vector
-
-        Args:
-            scale_vector (np.ndarray): 3D array with scales to resize the shape along the x-axis, y-axis and z-axis respectively
-        """
-        self._shape = scale_shape(
-            self._shape, scale_vector[0], scale_vector[1], scale_vector[2]
-        )
-
-<<<<<<< HEAD
-    def valid(self, return_result=False):
-        """
-        Check if the shape is valid
-
-        Args:
-            return_result (bool): Whether to return detailed results
-
-        Returns:
-            bool: Whether the shape is valid
-            BRepCheck_Result [optional]: if return_result is True
-        """
-        analyzer = BRepCheck_Analyzer(self.topods_shape())
-        if return_result:
-            return analyzer.IsValid(), analyzer.Result()
-=======
-    def valid(self):
-        """
-        Check if the shape is valid
-
-        Returns:
-            bool: Whether the shape is valid
-        """
-        analyzer = BRepCheck_Analyzer(self.topods_shape())
->>>>>>> d654b8a6
-        return analyzer.IsValid()
+"""
+Base class for faces, edges and vertices
+"""
+import numpy as np
+from OCC.Core.BRepBuilderAPI import BRepBuilderAPI_MakeVertex
+from OCC.Core.BRepExtrema import BRepExtrema_DistShapeShape
+from OCC.Core.BRepCheck import BRepCheck_Analyzer
+from OCC.Core.Extrema import Extrema_ExtFlag_MIN
+from OCC.Core.gp import gp_Ax1
+from OCC.Core.TopoDS import (
+    TopoDS_Edge,
+    TopoDS_Face,
+    TopoDS_Shell,
+    TopoDS_Solid,
+    TopoDS_Vertex,
+    TopoDS_Wire,
+)
+from OCC.Extend.ShapeFactory import (
+    rotate_shape,
+    rotate_shp_3_axis,
+    scale_shape,
+    translate_shp,
+)
+from OCC.Core.BRepCheck import BRepCheck_Analyzer 
+
+import occwl.geometry.geom_utils as geom_utils
+
+
+class ClosestPointData:
+    """
+    A class to record information about the closest point on a shape
+    to some datum point
+    """
+
+    def __init__(self, dist_shape_shape):
+        """
+        Args:
+            dist_shape_shape (BRepExtrema_DistShapeShape): OCC class for distance to a shape
+        """
+        assert dist_shape_shape.IsDone()
+        self.closest_entity = dist_shape_shape.SupportOnShape2(1)
+        self.closest_point = geom_utils.gp_to_numpy(dist_shape_shape.PointOnShape2(1))
+        self.distance = dist_shape_shape.Value()
+
+
+class Shape:
+    def __init__(self, topods_shape):
+        """
+        Construct the Shape (this class is not meant to be instantiated directly)
+
+        Args:
+            topods_shape (OCC.Core.TopoDS.TopoDS_Vertex/Edge/Face/Wire/Shell/Solid): OCC TopoDS_* as provided by the derived class
+
+        Raises:
+            Exception: [description]
+        """
+        if type(self) == Shape:
+            raise Exception("Shape must be subclassed and instantiated.")
+        assert isinstance(
+            topods_shape,
+            (
+                TopoDS_Vertex,
+                TopoDS_Edge,
+                TopoDS_Face,
+                TopoDS_Wire,
+                TopoDS_Shell,
+                TopoDS_Solid,
+            ),
+        )
+        self._shape = topods_shape
+
+    def topods_shape(self):
+        """
+        Get the underlying OCC shape
+
+        Returns:
+            OCC.Core.TopoDS.TopoDS_Vertex/Edge/Face/Wire/Shell/Solid: OCC TopoDS_*
+        """
+        return self._shape
+
+    def __hash__(self):
+        """
+        Hash for the shape
+
+        Returns:
+            int: Hash value
+        """
+        return self.topods_shape().__hash__()
+
+    def __eq__(self, other):
+        """
+        Equality check for the shape
+
+        NOTE: This function only checks if the shape is the same.
+        It doesn't check the edge orienation for example, so 
+        
+        edge1 == edge2
+
+        does not necessarily mean 
+
+        edge1.reversed() == edge2.reversed()
+        """
+        return self.topods_shape().__hash__() == other.topods_shape().__hash__()
+
+    def find_closest_point_data(self, datum):
+        """
+        Find the information about the closest point on this shape
+        
+        Args:
+            datum (np.ndarray): 3D Point
+        
+        Returns:
+            ClosestPointData: Data about the closest point on this shape
+            None: if error
+        """
+        # Folowing https://dev.opencascade.org/content/how-retrieve-nearest-face-shape-given-gppnt
+        # Create a vertex from the point
+        occ_point = geom_utils.numpy_to_gp(datum)
+        vertex_maker = BRepBuilderAPI_MakeVertex(occ_point)
+        vertex = vertex_maker.Shape()
+        dist_shape_shape = BRepExtrema_DistShapeShape(
+            vertex, self.topods_shape(), Extrema_ExtFlag_MIN
+        )
+        ok = dist_shape_shape.Perform()
+        if not ok:
+            return None
+
+        return ClosestPointData(dist_shape_shape)
+
+    def translate(self, offset):
+        """
+        Translate the shape by an offset vector
+
+        Args:
+            offset (np.ndarray): Offset vector
+        """
+        self._shape = translate_shp(self._shape, geom_utils.numpy_to_gp_vec(offset))
+
+    def rotate_axis_angle(
+        self, axis, angle_radians, origin=np.zeros(3, dtype=np.float32)
+    ):
+        """
+        Rotate the shape about the given axis by the given angle in radians
+
+        Args:
+            axis (np.ndarray): Rotation axis
+            angle_radians (float): Angle in radians
+        """
+        self._shape = rotate_shape(
+            self._shape,
+            gp_Ax1(geom_utils.numpy_to_gp(origin), geom_utils.numpy_to_gp_dir(axis)),
+            angle_radians,
+            unite="rad",
+        )
+
+    def rotate_euler_angles(self, angles_xyz_radians):
+        """
+        Rotate the shape by the given Euler angles in radians
+
+        Args:
+            angle_xyz_radians (np.ndarray): 3D array with angles to rotate about x-axis, y-axis and z-axis respectively in radians
+        """
+        self._shape = rotate_shp_3_axis(
+            self._shape,
+            angles_xyz_radians[0],
+            angles_xyz_radians[1],
+            angles_xyz_radians[2],
+            unity="rad",
+        )
+
+    def scale(self, scale_vector):
+        """
+        Scale the shape by the given 3D vector
+
+        Args:
+            scale_vector (np.ndarray): 3D array with scales to resize the shape along the x-axis, y-axis and z-axis respectively
+        """
+        self._shape = scale_shape(
+            self._shape, scale_vector[0], scale_vector[1], scale_vector[2]
+        )
+
+    def valid(self, return_result=False):
+        """
+        Check if the shape is valid
+
+        Args:
+            return_result (bool): Whether to return detailed results
+
+        Returns:
+            bool: Whether the shape is valid
+            BRepCheck_Result [optional]: if return_result is True
+        """
+        analyzer = BRepCheck_Analyzer(self.topods_shape())
+        if return_result:
+            return analyzer.IsValid(), analyzer.Result()
+        return analyzer.IsValid()