import numpy as np

from OCC.Core.gp import gp_Pnt, gp_Dir, gp_Vec, gp_Pnt2d, gp_Ax2, gp_Circ
from OCC.Core.BRep import BRep_Tool, BRep_Tool_Curve, BRep_Tool_Continuity
from OCC.Core.BRepAdaptor import BRepAdaptor_Curve
from OCC.Core.BRepGProp import brepgprop_LinearProperties
from OCC.Core.GC import GC_MakeArcOfCircle
from OCC.Core.GProp import GProp_GProps
from OCC.Core.GeomAbs import (
    GeomAbs_Line,
    GeomAbs_Circle,
    GeomAbs_Ellipse,
    GeomAbs_Hyperbola,
    GeomAbs_Parabola,
    GeomAbs_BezierCurve,
    GeomAbs_BSplineCurve,
    GeomAbs_OffsetCurve,
    GeomAbs_OtherCurve,
)
from OCC.Core.TopAbs import TopAbs_REVERSED
from OCC.Extend import TopologyUtils
from OCC.Core.TopoDS import TopoDS_Edge
from OCC.Core.GCPnts import GCPnts_AbscissaPoint
from OCC.Core.BRepAdaptor import BRepAdaptor_Curve
from OCC.Core.ShapeAnalysis import ShapeAnalysis_Edge
from OCC.Core.BRepBuilderAPI import BRepBuilderAPI_MakeEdge
from OCC.Core.TopExp import topexp

import occwl.geometry.geom_utils as geom_utils
from occwl.vertex import Vertex
from occwl.geometry.interval import Interval
from occwl.shape import Shape
from deprecate import deprecated
import logging


class Edge(Shape):
    """
    A topological edge in a solid model
    Represents a 3D curve bounded by vertices
    """

    def __init__(self, topods_edge):
        assert isinstance(topods_edge, TopoDS_Edge)
        super().__init__(topods_edge)

    @staticmethod
    def make_line_from_points(start_point, end_point):
        """
        Make an edge from two given points

        Args:
            start_point (np.ndarray 3D vector): Starting point
            end_point (np.ndarray 3D vector): Ending point

        Returns:
            occwl.Edge: Edge joining the two given vertices
            or None: if error
        """
        edge_builder = BRepBuilderAPI_MakeEdge(geom_utils.to_gp_pnt(start_point), geom_utils.to_gp_pnt(end_point))
        if not edge_builder.IsDone():
            return None
        return Edge(edge_builder.Edge())

    @staticmethod
    def make_line_from_vertices(start_vertex, end_vertex):
        """
        Make an edge from two given vertices

        Args:
            start_vertex (occwl.vertex.Vertex): Starting vertex
            end_vertex (occwl.vertex.Vertex): Ending vertex

        Returns:
            occwl.Edge: Edge joining the two given vertices
            or None: if error
        """
        edge_builder = BRepBuilderAPI_MakeEdge(start_vertex.topods_shape(), end_vertex.topods_shape())
        if not edge_builder.IsDone():
            return None
        return Edge(edge_builder.Edge())

    @staticmethod
    def make_circle(center, radius, direction=(0, 0, 1)):
        """
        Make a circular edge

        Args:
            center (np.ndarray or list or tuple with 3D point): Center of the circle
            radius (float): Radius of the circle
            direction (np.ndarray or list or tuple with 3D unit vector, optional): Normal of the circle's face. Defaults to (0, 0, 1).

        Returns:
            occwl.edge.Edge: Edge
            or None: if error
        """
        circle = gp_Circ(
            gp_Ax2(geom_utils.to_gp_pnt(center), geom_utils.to_gp_dir(direction)),
            float(radius),
        )
        edge_builder = BRepBuilderAPI_MakeEdge(circle)
        if not edge_builder.IsDone():
            return None
        return Edge(edge_builder.Edge())

    @staticmethod
    def make_arc_of_circle(pt1, pt2, pt3):
        """
        Make an arc edge

        Args:
            pt1 (np.ndarray or list or tuple with 3D point): Start point
            pt2 (np.ndarray or list or tuple with 3D point): Mid (not necessarily at the middle) point
            pt3 (np.ndarray or list or tuple with 3D point): End point

        Returns:
            occwl.edge.Edge: Edge
            or None: if error
        """
        arc = GC_MakeArcOfCircle(geom_utils.to_gp_pnt(pt1), geom_utils.to_gp_pnt(pt2), geom_utils.to_gp_pnt(pt3)).Value()
        edge_builder = BRepBuilderAPI_MakeEdge(arc)
        if not edge_builder.IsDone():
            return None
        return Edge(edge_builder.Edge())

    @deprecated(
        target=None, deprecated_in="0.01", remove_in="0.03", stream=logging.warning
    )
    def topods_edge(self):
        """
        Get the underlying OCC type

        Returns:
            OCC.Core.TopoDS.TopoDS_Edge: Edge
        """
        return self.topods_shape()

    def point(self, u):
        """
        Evaluate the edge geometry at given parameter

        Args:
            u (float): Curve parameter
        
        Returns:
            np.ndarray: 3D Point
        """
        if self.has_curve():
            pt = self.curve().Value(u)
            return geom_utils.gp_to_numpy(pt)
        # If the edge has no curve then return a point
        # at the origin.
        # It would ne nice to return the location of the
        # vertex
        return np.array([0, 0, 0])

    def start_vertex(self):
        """
        Returns the starting vertex of the edge while considering the edge orientation

        Returns:
            occwl.vertex.Vertex: Start vertex
        """
<<<<<<< HEAD
        return Vertex(topexp.FirstVertex(self.topods_shape(), True))
=======
        return ShapeAnalysis_Edge().FirstVertex(self.topods_shape())
>>>>>>> b7ff26e4
    
    def end_vertex(self):
        """
        Returns the ending vertex of the edge while considering the edge orientation

        Returns:
            occwl.vertex.Vertex: End vertex
        """
<<<<<<< HEAD
        return Vertex(topexp.LastVertex(self.topods_shape(), True))
=======
        return ShapeAnalysis_Edge().LastVertex(self.topods_shape())
>>>>>>> b7ff26e4

    def tangent(self, u):
        """
        Compute the tangent of the edge geometry at given parameter

        Args:
            u (float): Curve parameter

        Returns:
            np.ndarray: 3D unit vector
        """
        if self.has_curve():
            pt = gp_Pnt()
            der = gp_Vec()
            self.curve().D1(u, pt, der)
            der.Normalize()
            tangent = geom_utils.gp_to_numpy(der)
            if self.reversed():
                tangent = -tangent
            return tangent
        # If the edge has no curve then return
        # a zero vector
        return np.array([0, 0, 0])

    def first_derivative(self, u):
        """
        Compute the first derivative of the edge geometry at given parameter

        Args:
            u (float): Curve parameter

        Returns:
            np.ndarray: 3D vector
        """
        if self.has_curve():
            pt = gp_Pnt()
            der = gp_Vec()
            self.curve().D1(u, pt, der)
            return geom_utils.gp_to_numpy(der)
        # If the edge has no curve then return
        # a zero vector
        return np.array([0, 0, 0])

    def length(self):
        """
        Compute the length of the edge curve

        Returns:
            float: Length of the edge curve
        """
        if not self.has_curve():
            return 0.0
        geometry_properties = GProp_GProps()
        brepgprop_LinearProperties(self.topods_shape(), geometry_properties)
        return geometry_properties.Mass()

    def curve(self):
        """
        Get the edge curve geometry

        Returns:
            OCC.Geom.Handle_Geom_Curve: Interface to all curve geometry
        """
        return BRep_Tool_Curve(self.topods_shape())[0]

    def specific_curve(self):
        """
        Get the specific edge curve geometry

        Returns:
            OCC.Geom.Handle_Geom_*: Specific geometry type for the curve geometry
                                    or None if the curve type is GeomAbs_OtherCurve
        """
        brep_adaptor_curve = BRepAdaptor_Curve(self.topods_shape())
        curv_type = brep_adaptor_curve.GetType()
        if curv_type == GeomAbs_Line:
            return brep_adaptor_curve.Line()
        if curv_type == GeomAbs_Circle:
            return brep_adaptor_curve.Circle()
        if curv_type == GeomAbs_Ellipse:
            return brep_adaptor_curve.Ellipse()
        if curv_type == GeomAbs_Hyperbola:
            return brep_adaptor_curve.Hyperbola()
        if curv_type == GeomAbs_Parabola:
            return brep_adaptor_curve.Parabola()
        if curv_type == GeomAbs_BezierCurve:
            return brep_adaptor_curve.Bezier()
        if curv_type == GeomAbs_BSplineCurve:
            return brep_adaptor_curve.BSpline()
        if curv_type == GeomAbs_OffsetCurve:
            return brep_adaptor_curve.OffsetCurve()
        return None

    def has_curve(self):
        """
        Does this edge have a valid curve?
        Some edges don't.  For example the edge at the pole of a sphere.

        Returns:
            bool: Whether this edge has a valid curve
        """
        curve = BRepAdaptor_Curve(self.topods_shape())
        return curve.Is3DCurve()

    
    def has_pcurve(self, face):
        """
        Whether this edge has a pcurve associated to the given face
        Args:
            face (occwl.face.Face): Face
        Returns:
            bool: If pcurve exists
        """
        return ShapeAnalysis_Edge().HasPCurve(self.topods_shape(), face.topods_shape())

    def u_bounds(self):
        """
        Parameter domain of the curve

        Returns:
            occwl.geometry.Interval: a 1D interval [u_min, u_max]
        """
        if not self.has_curve():
            # Return an empty interval
            return Interval()
        _, umin, umax = BRep_Tool_Curve(self.topods_shape())
        return Interval(umin, umax)

    def reversed_edge(self):
        """
        Return a copy of this edge with the orientation reversed.
        
        Returns:
            occwl.edge.Edge: An edge with the opposite orientation to this edge.
        """
        return Edge(self.topods_shape().Reversed())

    def closed_curve(self):
        """
        Returns whether the 3D curve of this edge is closed.
        i.e. the start and edge points are coincident.
        
        Returns:
            bool: If closed
        """
        return self.curve().IsClosed()

    def closed_edge(self):
        """
        Returns whether the edge forms a closed ring.  i.e.
        whether the start and end vertices are the same.
        
        Returns:
            bool: If closed
        """
        return BRep_Tool().IsClosed(self.topods_shape())

    def seam(self, face):
        """
        Whether this edge is a seam

        Args:
            face (occwl.face.Face): Face where the edge lives

        Returns:
            bool: If seam
        """
        return ShapeAnalysis_Edge().IsSeam(self.topods_shape(), face.topods_shape())
    
    def has_pcurve(self, face):
        """
        Whether this edge has a pcurve associated to the given face

        Args:
            face (occwl.face.Face): Face

        Returns:
            bool: If pcurve exists
        """
        return ShapeAnalysis_Edge().HasPCurve(self.topods_shape(), face.topods_shape())

    def periodic(self):
        """
        Whether this edge is periodic

        Returns:
            bool: If periodic
        """
        return BRepAdaptor_Curve(self.topods_shape()).IsPeriodic()

    def rational(self):
        """
        Whether this edge geometry is rational

        Returns:
            bool: If rational
        """
        return BRepAdaptor_Curve(self.topods_shape()).IsRational()

    def continuity(self, face1, face2):
        """
        Get the order of continuity among a pair of faces

        Args:
            face1 (occwl.face.Face): First face
            face2 (occwl.face.Face): Second face

        Returns:
            GeomAbs_Shape: enum describing the continuity order
        """
        return BRep_Tool_Continuity(
            self.topods_shape(), face1.topods_shape(), face2.topods_shape()
        )

    def reversed(self):
        """
        Whether this edge is reversed with respect to the curve geometry

        Returns:
            bool: If rational
        """
        return self.topods_shape().Orientation() == TopAbs_REVERSED

    def curve_type(self):
        """
        Get the type of the curve geometry

        Returns:
            str: Type of the curve geometry
        """
        curv_type = BRepAdaptor_Curve(self.topods_shape()).GetType()
        if curv_type == GeomAbs_Line:
            return "line"
        if curv_type == GeomAbs_Circle:
            return "circle"
        if curv_type == GeomAbs_Ellipse:
            return "ellipse"
        if curv_type == GeomAbs_Hyperbola:
            return "hyperbola"
        if curv_type == GeomAbs_Parabola:
            return "parabola"
        if curv_type == GeomAbs_BezierCurve:
            return "bezier"
        if curv_type == GeomAbs_BSplineCurve:
            return "bspline"
        if curv_type == GeomAbs_OffsetCurve:
            return "offset"
        if curv_type == GeomAbs_OtherCurve:
            return "other"
        return "unknown"

    def tolerance(self):
        """
        Get tolerance of this edge.  The 3d curve of the edge should not
        deviate from the surfaces of adjacent faces by more than this value

        Returns:
            float The edge tolerance
        """
        return BRep_Tool().Tolerance(self.topods_shape())

    def find_left_and_right_faces(self, faces):
        """
        Given a list of 1 or 2 faces which are adjacent to this edge,
        we want to return the left and right face when looking from 
        outside the solid.

                      Edge direction
                            ^
                            |   
                  Left      |   Right 
                  face      |   face
                            |

        In the case of a cylinder the left and right face will be
        the same.

        Args:
            faces (list(occwl.face.Face): The faces

        Returns:
            occwl.face.Face, occwl.face.Face: The left and then right face
        """
        assert len(faces) > 0
        face1 = faces[0]
        if len(faces) == 1:
            face2 = faces[0]
        else:
            face2 = faces[1]

        if face1.is_left_of(self):
            # In some cases (like a cylinder) the left and right faces
            # of the edge are the same face
            if face1 != face2:
                assert not face2.is_left_of(self)
            left_face = face1
            right_face = face2
        else:
            assert face2.is_left_of(self)
            left_face = face2
            right_face = face1

        return left_face, right_face

    def vertices(self):
        """
        Get an iterator to go over all vertices on this edge

        Returns:
            Iterator[occwl.vertex.Vertex]: Vertex iterator
        """
        top_exp = TopologyUtils.TopologyExplorer(self.topods_shape(), ignore_orientation=True)
        return map(Vertex, top_exp.vertices())<|MERGE_RESOLUTION|>--- conflicted
+++ resolved
@@ -24,7 +24,6 @@
 from OCC.Core.BRepAdaptor import BRepAdaptor_Curve
 from OCC.Core.ShapeAnalysis import ShapeAnalysis_Edge
 from OCC.Core.BRepBuilderAPI import BRepBuilderAPI_MakeEdge
-from OCC.Core.TopExp import topexp
 
 import occwl.geometry.geom_utils as geom_utils
 from occwl.vertex import Vertex
@@ -161,11 +160,7 @@
         Returns:
             occwl.vertex.Vertex: Start vertex
         """
-<<<<<<< HEAD
-        return Vertex(topexp.FirstVertex(self.topods_shape(), True))
-=======
         return ShapeAnalysis_Edge().FirstVertex(self.topods_shape())
->>>>>>> b7ff26e4
     
     def end_vertex(self):
         """
@@ -174,11 +169,7 @@
         Returns:
             occwl.vertex.Vertex: End vertex
         """
-<<<<<<< HEAD
-        return Vertex(topexp.LastVertex(self.topods_shape(), True))
-=======
         return ShapeAnalysis_Edge().LastVertex(self.topods_shape())
->>>>>>> b7ff26e4
 
     def tangent(self, u):
         """
