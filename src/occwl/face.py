--- conflicted
+++ resolved
@@ -23,15 +23,12 @@
 from OCC.Core.ShapeAnalysis import ShapeAnalysis_Surface
 from OCC.Core.TopAbs import TopAbs_IN, TopAbs_REVERSED
 from OCC.Core.TopLoc import TopLoc_Location
-<<<<<<< HEAD
 from OCC.Core.TopoDS import TopoDS_Face
 from OCC.Extend import TopologyUtils
-=======
 
 from occwl.edge import Edge
 from occwl.shape import Shape
 from occwl.wire import Wire
->>>>>>> f7c86727
 
 import occwl.geometry.geom_utils as geom_utils
 import occwl.geometry.interval as Interval
@@ -282,16 +279,6 @@
         Returns:
             bool: True if the face is to the left of the edge
         """
-<<<<<<< HEAD
-        top_exp = TopologyUtils.TopologyExplorer(
-            self.topods_shape(), ignore_orientation=False
-        )
-        for topo_edge_from_face in top_exp.edges():
-            edge_from_face = Edge(topo_edge_from_face)
-            if edge == edge_from_face:
-                return edge.reversed() == edge_from_face.reversed()
-        assert False, "Edge doesn't belong to face"
-=======
         found_edge = False
         for wire in self.wires():
             for edge_from_face in wire.ordered_edges():
@@ -311,7 +298,6 @@
         # We found an edge on the for which this face was on the right hand side,
         # but not one of the left hand side
         return False
->>>>>>> f7c86727
 
     def gaussian_curvature(self, uv):
         """
